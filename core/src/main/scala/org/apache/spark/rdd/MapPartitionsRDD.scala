--- conflicted
+++ resolved
@@ -20,13 +20,7 @@
 import org.apache.spark.{Partition, TaskContext}
 import scala.reflect.ClassTag
 
-
-<<<<<<< HEAD
-private[spark]
-class MapPartitionsRDD[U: ClassTag, T: ClassTag](
-=======
-private[spark] class MapPartitionsRDD[U: ClassManifest, T: ClassManifest](
->>>>>>> fb6875dd
+private[spark] class MapPartitionsRDD[U: ClassTag, T: ClassTag](
     prev: RDD[T],
     f: (TaskContext, Int, Iterator[T]) => Iterator[U],  // (TaskContext, partition index, iterator)
     preservesPartitioning: Boolean = false)
